--- conflicted
+++ resolved
@@ -89,7 +89,12 @@
       "rgb(-1, 1, 1)")
   end
 
-<<<<<<< HEAD
+  def test_rgb_tests_types
+    assert_error_message("\"foo\" is not a number for `rgb'", "rgb(\"foo\", 10, 12)");
+    assert_error_message("\"foo\" is not a number for `rgb'", "rgb(10, \"foo\", 12)");
+    assert_error_message("\"foo\" is not a number for `rgb'", "rgb(10, 10, \"foo\")");
+  end
+
   def test_red
     assert_equal("18", evaluate("red(#123456)"))
   end
@@ -101,15 +106,6 @@
   def test_green
     assert_equal("52", evaluate("green(#123456)"))
   end
-=======
-  def test_rgb_tests_types
-    assert_error_message("\"foo\" is not a number for `rgb'", "rgb(\"foo\", 10, 12)");
-    assert_error_message("\"foo\" is not a number for `rgb'", "rgb(10, \"foo\", 12)");
-    assert_error_message("\"foo\" is not a number for `rgb'", "rgb(10, 10, \"foo\")");
-  end
-
-  private
->>>>>>> 11d9984d
 
   def test_green_exception
     assert_error_message("12 is not a color for `green'", "green(12)")
