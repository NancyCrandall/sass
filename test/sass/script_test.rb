--- conflicted
+++ resolved
@@ -249,17 +249,14 @@
     assert_equal "true", resolve("1.1cm == 11mm")
   end
 
-<<<<<<< HEAD
   # Regression Tests
 
   def test_funcall_has_higher_precedence_than_color_name
     assert_equal "teal(12)", resolve("teal(12)")
-=======
-  # Regression tests
+  end
 
   def test_interpolation_after_hash
     assert_equal "#2", resolve('"##{1 + 1}"')
->>>>>>> 090aec37
   end
 
   private
