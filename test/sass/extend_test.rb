--- conflicted
+++ resolved
@@ -414,6 +414,12 @@
     assert_extends 'a ~ b c .c1', 'b c .c2 {@extend .c1}', 'a ~ b c .c1, a ~ b c .c2'
   end
 
+  def test_nested_extender_doesnt_find_common_selectors_around_reference_selector
+    assert_extends 'a /for/ b c .c1', 'a c .c2 {@extend .c1}', 'a /for/ b c .c1, a /for/ b a c .c2, a a /for/ b c .c2'
+    assert_extends 'a /for/ b c .c1', 'a b .c2 {@extend .c1}', 'a /for/ b c .c1, a a /for/ b c .c2'
+    assert_extends 'a /for/ b c .c1', 'b c .c2 {@extend .c1}', 'a /for/ b c .c1, a /for/ b c .c2'
+  end
+
   def test_nested_extender_with_early_child_selectors_doesnt_subseq_them
     assert_extends('.bip > .bap .foo', '.grip > .bap .bar {@extend .foo}',
       '.bip > .bap .foo, .bip > .bap .grip > .bap .bar, .grip > .bap .bip > .bap .bar')
@@ -443,37 +449,9 @@
   > .baz {@extend .bar}
 }
 SCSS
-
-<<<<<<< HEAD
-  def test_nested_extender_doesnt_find_common_selectors_around_reference_selector
-    assert_equal <<CSS, render(<<SCSS)
-a /for/ b c .c1, a /for/ b a c .c2, a a /for/ b c .c2 {
-  a: b; }
-CSS
-a /for/ b c .c1 {a: b}
-a c .c2 {@extend .c1}
-SCSS
-
-    assert_equal <<CSS, render(<<SCSS)
-a /for/ b c .c1, a a /for/ b c .c2 {
-  a: b; }
-CSS
-a /for/ b c .c1 {a: b}
-a b .c2 {@extend .c1}
-SCSS
-
-    assert_equal <<CSS, render(<<SCSS)
-a /for/ b c .c1, a /for/ b c .c2 {
-  a: b; }
-CSS
-a /for/ b c .c1 {a: b}
-b c .c2 {@extend .c1}
-SCSS
   end
 
   def test_nested_extender_with_early_child_selectors_doesnt_subseq_them
-=======
->>>>>>> 1aa73eb5
     assert_equal <<CSS, render(<<SCSS)
 .foo .bar, .foo .bip > .baz {
   a: b; }
