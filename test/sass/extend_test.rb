--- conflicted
+++ resolved
@@ -1056,7 +1056,6 @@
 SCSS
   end
 
-<<<<<<< HEAD
   def test_extend_with_subject_transfers_subject_to_extender
     assert_equal(<<CSS, render(<<SCSS))
 foo bar! baz, foo .bip .bap! baz, .bip foo .bap! baz {
@@ -1112,7 +1111,9 @@
 CSS
 x! .bar {a: b}
 y! .bap {@extend .bar}
-=======
+SCSS
+end
+
   def test_extend_warns_when_extendee_doesnt_exist
     assert_warning(<<WARN) {assert_equal("", render(<<SCSS))}
 WARNING on line 1 of test_extend_warns_when_extendee_doesnt_exist_inline.scss: ".foo" failed to @extend ".bar".
@@ -1178,7 +1179,6 @@
 CSS
 a.bar {a: b}
 b.foo {@extend .bar !optional}
->>>>>>> 1d777746
 SCSS
   end
 
