--- conflicted
+++ resolved
@@ -16,15 +16,9 @@
     %ul
       %li= link "About", "/about.html"
       %li= link "Get Help", "/help.html"
-<<<<<<< HEAD
-      %li= link "Source", "http://github.com/nex3/haml"
+      %li= link "Development", "/development.html"
       %li= link "Try Online", "http://lab.hamptoncatlin.com/play/with/sass"
       %li= link "Blog", "http://nex-3.com/?tag=sass"
-=======
-      %li= link "Development", "/development.html"
-      %li= link "Try Online", "http://lab.hamptoncatlin.com/play/with/haml"
-      %li= link "Blog", "http://nex-3.com/?tag=haml"
->>>>>>> 4219f244
 
   #latest
     %h2 Latest Release:
