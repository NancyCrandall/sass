require 'rubygems'
require 'rake'

# ----- Benchmarking -----

desc <<END
Benchmark haml against ERb.
  TIMES=n sets the number of runs. Defaults to 1000.
END
task :benchmark do
  sh "ruby test/benchmark.rb #{ENV['TIMES']}"
end

# ----- Default: Testing ------

if ENV["RUN_CODE_RUN"] == "true"
  task :default => :"test:rails_compatibility"
else
  task :default => :test
end

require 'rake/testtask'

Rake::TestTask.new do |t|
  t.libs << 'lib'
  test_files = FileList['test/**/*_test.rb']
  test_files.exclude('test/rails/*')
  t.test_files = test_files
  t.verbose = true
end
Rake::Task[:test].send(:add_comment, <<END)
To run with an alternate version of Rails, make test/rails a symlink to that version.
END

# ----- Packaging -----

require 'rake/gempackagetask'
load    'haml.gemspec'

Rake::GemPackageTask.new(HAML_GEMSPEC) do |pkg|
  if Rake.application.top_level_tasks.include?('release')
    pkg.need_tar_gz  = true
    pkg.need_tar_bz2 = true
    pkg.need_zip     = true
  end
end

task :revision_file do
  require 'lib/haml'

  release = Rake.application.top_level_tasks.include?('release') || File.exist?('EDGE_GEM_VERSION')
  if Haml.version[:rev] && !release
    File.open('REVISION', 'w') { |f| f.puts Haml.version[:rev] }
  elsif release
    File.open('REVISION', 'w') { |f| f.puts "(release)" }
  else
    File.open('REVISION', 'w') { |f| f.puts "(unknown)" }
  end
end
Rake::Task[:package].prerequisites.insert(0, :revision_file)

# We also need to get rid of this file after packaging.
at_exit { File.delete('REVISION') rescue nil }

desc "Install Haml as a gem."
task :install => [:package] do
  sudo = RUBY_PLATFORM =~ /win32/ ? '' : 'sudo'
  gem  = RUBY_PLATFORM =~ /java/  ? 'jgem' : 'gem' 
  sh %{#{sudo} #{gem} install --no-ri pkg/haml-#{File.read('VERSION').strip}}
end

desc "Release a new Haml package to Rubyforge. Requires the NAME and VERSION flags."
task :release => [:package] do
  name, version = ENV['NAME'], ENV['VERSION']
  raise "Must supply NAME and VERSION for release task." unless name && version
  sh %{rubyforge login}
  sh %{rubyforge add_release haml haml "#{name} (v#{version})" pkg/haml-#{version}.gem}
  sh %{rubyforge add_file    haml haml "#{name} (v#{version})" pkg/haml-#{version}.tar.gz}
  sh %{rubyforge add_file    haml haml "#{name} (v#{version})" pkg/haml-#{version}.tar.bz2}
  sh %{rubyforge add_file    haml haml "#{name} (v#{version})" pkg/haml-#{version}.zip}
end

task :release_edge do
  sh %{git checkout edge-gem}
  sh %{git fetch origin}
  sh %{git merge origin/edge-gem}
  sh %{git merge origin/master}

  # Get the current master branch version
  version = File.read('VERSION').strip.split('.').map {|n| n.to_i}
  unless version[1] % 2 == 1 && version[2] == 0
    raise "#{version.join('.')} is not a development version" 
  end

  # Bump the edge gem version
  edge_version = File.read('EDGE_GEM_VERSION').strip.split('.').map {|n| n.to_i}
  if edge_version[0..1] != version[0..1]
    # A new master branch version was released, reset the edge gem version
    edge_version[0..1] = version[0..1]
    edge_version[2] = 0
  else
    # Just bump the teeny version
    edge_version[2] += 1
  end
  edge_version = edge_version.join('.')
  File.open('EDGE_GEM_VERSION', 'w') {|f| f.puts(edge_version)}
  sh %{git commit -m "Bump edge gem version." EDGE_GEM_VERSION}
  sh %{git push origin edge-gem}

  # Package the edge gem with the proper version
  File.open('VERSION', 'w') {|f| f.puts(edge_version)}
  sh %{rake package}
  sh %{git checkout VERSION}

  sh %{rubyforge login}
  sh %{rubyforge add_release haml haml-edge "Bleeding Edge (v#{edge_version})" pkg/haml-edge-#{edge_version}.gem}
end

task :watch_for_edge_update do
  sh %{ruby extra/edge_gem_watch.rb}
end

# ----- Documentation -----

task :rdoc do
  puts '=' * 100, <<END, '=' * 100
Haml uses the YARD documentation system (http://github.com/lsegal/yard).
Install the yard gem and then run "rake doc".
END
end

begin
  require '/home/nex3/code/yard/lib/yard'

  YARD::Rake::YardocTask.new do |t|
    files = FileList.new
    files.include(*FileList.new('*') do |list|
        list.exclude(/(^|[^.a-z])[a-z]+/)
      end)
    files.include('lib/**/*.rb')
    files.exclude('TODO')
    files.exclude('lib/haml/template/*.rb')
<<<<<<< HEAD
=======
    files.exclude('lib/haml/helpers/action_view_mods.rb')
>>>>>>> 70610afb
    t.files = files.to_a

    t.options << '-r' << 'README.md' << '-m' << 'markdown' << '--protected'
    t.options += FileList.new('yard/*.rb').to_a.map {|f| ['-e', f]}.flatten
  end

  task :doc => :yardoc
rescue LoadError
  task :doc => :rdoc
  task :yardoc => :rdoc
end

# ----- Coverage -----

begin
  require 'rcov/rcovtask'

  Rcov::RcovTask.new do |t|
    t.test_files = FileList['test/**/*_test.rb']
    t.rcov_opts << '-x' << '"^\/"'
    if ENV['NON_NATIVE']
      t.rcov_opts << "--no-rcovrt"
    end
    t.verbose = true
  end
rescue LoadError; end

# ----- Profiling -----

begin
  require 'ruby-prof'

  desc <<END
Run a profile of haml.
  ENGINE=str sets the engine to be profiled. Defaults to Haml.
  TIMES=n sets the number of runs. Defaults to 1000.
  FILE=str sets the file to profile.
    Defaults to 'standard' for Haml and 'complex' for Sass.
  OUTPUT=str sets the ruby-prof output format.
    Can be Flat, CallInfo, or Graph. Defaults to Flat. Defaults to Flat.
END
  task :profile do
    engine = (ENV['ENGINE'] || 'haml').downcase
    times  = (ENV['TIMES'] || '1000').to_i
    file   = ENV['FILE']

    if engine == 'sass'
      require 'lib/sass'

      file = File.read("#{File.dirname(__FILE__)}/test/sass/templates/#{file || 'complex'}.sass")
      result = RubyProf.profile { times.times { Sass::Engine.new(file).render } }
    else
      require 'lib/haml'

      file = File.read("#{File.dirname(__FILE__)}/test/haml/templates/#{file || 'standard'}.haml")
      obj = Object.new
      Haml::Engine.new(file).def_method(obj, :render)
      result = RubyProf.profile { times.times { obj.render } }
    end

    RubyProf.const_get("#{(ENV['OUTPUT'] || 'Flat').capitalize}Printer").new(result).print 
  end
rescue LoadError; end

# ----- Testing Multiple Rails Versions -----

rails_versions = [
  "v2.3.0",
  "v2.2.2",
  "v2.1.2",
  "v2.0.5"
]

namespace :test do
  desc "Test all supported versions of rails. This takes a while."
  task :rails_compatibility do
    `rm -rf test/rails`
    puts "Checking out rails. Please wait."
    `git clone git://github.com/rails/rails.git test/rails` rescue nil
    begin
      rails_versions.each do |version|
        Dir.chdir "test/rails" do
          `git checkout #{version}`
        end
        puts "Testing Rails #{version}"
        Rake::Task['test'].reenable
        Rake::Task['test'].execute
      end
    ensure
      `rm -rf test/rails`
    end
  end
end<|MERGE_RESOLUTION|>--- conflicted
+++ resolved
@@ -140,10 +140,7 @@
     files.include('lib/**/*.rb')
     files.exclude('TODO')
     files.exclude('lib/haml/template/*.rb')
-<<<<<<< HEAD
-=======
     files.exclude('lib/haml/helpers/action_view_mods.rb')
->>>>>>> 70610afb
     t.files = files.to_a
 
     t.options << '-r' << 'README.md' << '-m' << 'markdown' << '--protected'
