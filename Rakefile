--- conflicted
+++ resolved
@@ -25,11 +25,7 @@
 # Don't use Rake::GemPackageTast because we want prerequisites to run
 # before we load the gemspec.
 desc "Build all the packages."
-<<<<<<< HEAD
-task :package => [:revision_file, :submodules] do
-=======
 task :package => [:revision_file, :submodules, :permissions] do
->>>>>>> 3749dee5
   load scope('sass.gemspec')
   Gem::Builder.new(SASS_GEMSPEC).build
   pkg = "#{SASS_GEMSPEC.name}-#{SASS_GEMSPEC.version}"
@@ -148,40 +144,7 @@
 
     sh %{rubyforge add_release sass sass "Bleeding Edge (v#{edge_version})" pkg/sass-#{edge_version}.gem}
     sh %{gem push pkg/sass-#{edge_version}.gem}
-<<<<<<< HEAD
-=======
-  end
-end
-
-# Reads the master version and the edge gem version,
-# bump the latter, and return it.
-#
-# Returns nil if the current master version is already a non-alpha prerelease.
-def bump_edge_version
-  # Get the current master branch version
-  version = File.read(scope('VERSION')).strip.split('.')
-  version.map! {|n| n =~ /^[0-9]+$/ ? n.to_i : n}
-  unless version.size == 5 # prerelease
-    raise "master version #{version.join('.')} is not a prerelease version" 
-  end
-
-  # Bump the edge gem version
-  edge_version = File.read(scope('EDGE_GEM_VERSION')).strip.split('.')
-  edge_version.map! {|n| n =~ /^[0-9]+$/ ? n.to_i : n}
-
-  if version[3] != "alpha"
-    return
-  elsif edge_version[0..2] != version[0..2]
-    # A new master branch version was released, reset the edge gem version
-    edge_version[0..2] = version[0..2]
-    edge_version[4] = 1
-  else
-    # Just bump the teeny version
-    edge_version[4] += 1
->>>>>>> 3749dee5
-  end
-
-  edge_version.join('.')
+  end
 end
 
 # Reads the master version and the edge gem version,
