require 'strscan'
require 'set'

module Sass
  module SCSS
    # The parser for SCSS.
    # It parses a string of code into a tree of {Sass::Tree::Node}s.
    class Parser
      # @param str [String, StringScanner] The source document to parse.
      #   Note that `Parser` *won't* raise a nice error message if this isn't properly parsed;
      #   for that, you should use the higher-level {Sass::Engine} or {Sass::CSS}.
      # @param filename [String] The name of the file being parsed. Used for warnings.
      # @param line [Fixnum] The line on which the source string appeared,
      #   if it's part of another document.
      def initialize(str, filename, line = 1)
        @template = str
        @filename = filename
        @line = line
        @strs = []
      end

      # Parses an SCSS document.
      #
      # @return [Sass::Tree::RootNode] The root node of the document tree
      # @raise [Sass::SyntaxError] if there's a syntax error in the document
      def parse
        init_scanner!
        root = stylesheet
        expected("selector or at-rule") unless @scanner.eos?
        root
      end

      # Parses an identifier with interpolation.
      # Note that this won't assert that the identifier takes up the entire input string;
      # it's meant to be used with `StringScanner`s as part of other parsers.
      #
      # @return [Array<String, Sass::Script::Node>, nil]
      #   The interpolated identifier, or nil if none could be parsed
      def parse_interp_ident
        init_scanner!
        interp_ident
      end

      private

      include Sass::SCSS::RX

      def init_scanner!
        @scanner =
          if @template.is_a?(StringScanner)
            @template
          else
            StringScanner.new(@template.gsub("\r", ""))
          end
      end

      def stylesheet
        node = node(Sass::Tree::RootNode.new(@scanner.string))
        block_contents(node, :stylesheet) {s(node)}
      end

      def s(node)
        while tok(S) || tok(CDC) || tok(CDO) || (c = tok(SINGLE_LINE_COMMENT)) || (c = tok(COMMENT))
          next unless c
          process_comment c, node
          c = nil
        end
        true
      end

      def ss
        nil while tok(S) || tok(SINGLE_LINE_COMMENT) || tok(COMMENT)
        true
      end

      def ss_comments(node)
        while tok(S) || (c = tok(SINGLE_LINE_COMMENT)) || (c = tok(COMMENT))
          next unless c
          process_comment c, node
          c = nil
        end

        true
      end

      def whitespace
        return unless tok(S) || tok(SINGLE_LINE_COMMENT) || tok(COMMENT)
        ss
      end

      def process_comment(text, node)
        silent = text =~ /^\/\//
        loud = !silent && text =~ %r{^/[/*]!}
        line = @line - text.count("\n")

        if silent
          value = [text.sub(/^\s*\/\//, '/*').gsub(/^\s*\/\//, ' *') + ' */']
        else
          value = Sass::Engine.parse_interp(text, line, @scanner.pos - text.size, :filename => @filename)
          value[0].slice!(2) if loud # get rid of the "!"
          value.unshift(@scanner.
            string[0...@scanner.pos].
            reverse[/.*?\*\/(.*?)($|\Z)/, 1].
            reverse.gsub(/[^\s]/, ' '))
        end

        type = if silent then :silent elsif loud then :loud else :normal end
        comment = Sass::Tree::CommentNode.new(value, type)
        comment.line = line
        node << comment
      end

      DIRECTIVES = Set[:mixin, :include, :function, :return, :debug, :warn, :for,
        :each, :while, :if, :else, :extend, :import, :media, :charset, :content]

      def directive
        return unless tok(/@/)
        name = tok!(IDENT)
        ss

        if dir = special_directive(name)
          return dir
        end

        # Most at-rules take expressions (e.g. @import),
        # but some (e.g. @page) take selector-like arguments
        val = str {break unless expr}
        val ||= CssParser.new(@scanner, @line).parse_selector_string
        node = node(Sass::Tree::DirectiveNode.new("@#{name} #{val}".strip))

        if tok(/\{/)
          node.has_children = true
          block_contents(node, :directive)
          tok!(/\}/)
        end

        node
      end

      def special_directive(name)
        sym = name.gsub('-', '_').to_sym
        DIRECTIVES.include?(sym) && send("#{sym}_directive")
      end

      def mixin_directive
        name = tok! IDENT
        args = sass_script(:parse_mixin_definition_arglist)
        ss
        block(node(Sass::Tree::MixinDefNode.new(name, args)), :directive)
      end

      def include_directive
        name = tok! IDENT
        args, keywords = sass_script(:parse_mixin_include_arglist)
        ss
        include_node = node(Sass::Tree::MixinNode.new(name, args, keywords))
        if tok?(/\{/)
          include_node.has_children = true
          block(include_node, :directive)
        else
          include_node
        end
      end

      def content_directive
        ss
        node(Sass::Tree::ContentNode.new)
      end

      def function_directive
        name = tok! IDENT
        args = sass_script(:parse_function_definition_arglist)
        ss
        block(node(Sass::Tree::FunctionNode.new(name, args)), :function)
      end

      def return_directive
        node(Sass::Tree::ReturnNode.new(sass_script(:parse)))
      end

      def debug_directive
        node(Sass::Tree::DebugNode.new(sass_script(:parse)))
      end

      def warn_directive
        node(Sass::Tree::WarnNode.new(sass_script(:parse)))
      end

      def for_directive
        tok!(/\$/)
        var = tok! IDENT
        ss

        tok!(/from/)
        from = sass_script(:parse_until, Set["to", "through"])
        ss

        @expected = '"to" or "through"'
        exclusive = (tok(/to/) || tok!(/through/)) == 'to'
        to = sass_script(:parse)
        ss

        block(node(Sass::Tree::ForNode.new(var, from, to, exclusive)), :directive)
      end

      def each_directive
        tok!(/\$/)
        var = tok! IDENT
        ss

        tok!(/in/)
        list = sass_script(:parse)
        ss

        block(node(Sass::Tree::EachNode.new(var, list)), :directive)
      end

      def while_directive
        expr = sass_script(:parse)
        ss
        block(node(Sass::Tree::WhileNode.new(expr)), :directive)
      end

      def if_directive
        expr = sass_script(:parse)
        ss
        node = block(node(Sass::Tree::IfNode.new(expr)), :directive)
        pos = @scanner.pos
        line = @line
        ss

        else_block(node) ||
          begin
            # Backtrack in case there are any comments we want to parse
            @scanner.pos = pos
            @line = line
            node
          end
      end

      def else_block(node)
        return unless tok(/@else/)
        ss
        else_node = block(
          Sass::Tree::IfNode.new((sass_script(:parse) if tok(/if/))),
          :directive)
        node.add_else(else_node)
        pos = @scanner.pos
        line = @line
        ss

        else_block(node) ||
          begin
            # Backtrack in case there are any comments we want to parse
            @scanner.pos = pos
            @line = line
            node
          end
      end

      def else_directive
        err("Invalid CSS: @else must come after @if")
      end

      def extend_directive
        node(Sass::Tree::ExtendNode.new(expr!(:selector)))
      end

      def import_directive
        values = []

        loop do
          values << expr!(:import_arg)
          break if use_css_import? || !tok(/,\s*/)
        end

        return values
      end

      def import_arg
        return unless arg = tok(STRING) || (uri = tok!(URI))
        path = @scanner[1] || @scanner[2] || @scanner[3]
        ss

        media = str {media_query_list}.strip

        if uri || path =~ /^http:\/\// || !media.strip.empty? || use_css_import?
          return node(Sass::Tree::DirectiveNode.new("@import #{arg} #{media}".strip))
        end

        node(Sass::Tree::ImportNode.new(path.strip))
      end

      def use_css_import?; false; end

      def media_directive
        val = str {media_query_list}.strip
        block(node(Sass::Tree::MediaNode.new(val)), :directive)
      end

      # http://www.w3.org/TR/css3-mediaqueries/#syntax
      def media_query_list
        return unless media_query

        ss
        while tok(/,/)
          ss; expr!(:media_query); ss
        end

        true
      end

      def media_query
        if tok(/only|not/i)
          ss
          @expected = "media type (e.g. print, screen)"
          tok!(IDENT)
          ss
        elsif !tok(IDENT) && !media_expr
          return
        end

        ss
        while tok(/and/i)
          ss; expr!(:media_expr); ss
        end

        true
      end

      def media_expr
        return unless tok(/\(/)
        ss
        @expected = "media feature (e.g. min-device-width, color)"
        tok!(IDENT)
        ss

        if tok(/:/)
          ss; expr!(:expr)
        end
        tok!(/\)/)
        ss

        true
      end

      def charset_directive
        tok! STRING
        name = @scanner[1] || @scanner[2]
        ss
        node(Sass::Tree::CharsetNode.new(name))
      end

      def variable
        return unless tok(/\$/)
        name = tok!(IDENT)
        ss; tok!(/:/); ss

        expr = sass_script(:parse)
        guarded = tok(DEFAULT)
        node(Sass::Tree::VariableNode.new(name, expr, guarded))
      end

      def operator
        # Many of these operators (all except / and ,)
        # are disallowed by the CSS spec,
        # but they're included here for compatibility
        # with some proprietary MS properties
        str {ss if tok(/[\/,:.=]/)}
      end

      def unary_operator
        tok(/[+-]/)
      end

      def ruleset
        return unless rules = selector_sequence
        block(node(Sass::Tree::RuleNode.new(rules.flatten.compact)), :ruleset)
      end

      def block(node, context)
        node.has_children = true
        tok!(/\{/)
        block_contents(node, context)
        tok!(/\}/)
        node
      end

      # A block may contain declarations and/or rulesets
      def block_contents(node, context)
        block_given? ? yield : ss_comments(node)
        node << (child = block_child(context))
        while tok(/;/) || has_children?(child)
          block_given? ? yield : ss_comments(node)
          node << (child = block_child(context))
        end
        node
      end

      def block_child(context)
        return variable || directive if context == :function
        return variable || directive || ruleset if context == :stylesheet
        variable || directive || declaration_or_ruleset
      end

      def has_children?(child_or_array)
        return false unless child_or_array
        return child_or_array.last.has_children if child_or_array.is_a?(Array)
        return child_or_array.has_children
      end

      # This is a nasty hack, and the only place in the parser
      # that requires backtracking.
      # The reason is that we can't figure out if certain strings
      # are declarations or rulesets with fixed finite lookahead.
      # For example, "foo:bar baz baz baz..." could be either a property
      # or a selector.
      #
      # To handle this, we simply check if it works as a property
      # (which is the most common case)
      # and, if it doesn't, try it as a ruleset.
      #
      # We could eke some more efficiency out of this
      # by handling some easy cases (first token isn't an identifier,
      # no colon after the identifier, whitespace after the colon),
      # but I'm not sure the gains would be worth the added complexity.
      def declaration_or_ruleset
        old_use_property_exception, @use_property_exception =
          @use_property_exception, false
        decl_err = catch_error do
          decl = declaration
          unless decl && decl.has_children
            # We want an exception if it's not there,
            # but we don't want to consume if it is
            tok!(/[;}]/) unless tok?(/[;}]/)
          end
          return decl
        end

        ruleset_err = catch_error {return ruleset}
        rethrow(@use_property_exception ? decl_err : ruleset_err)
      ensure
        @use_property_exception = old_use_property_exception
      end

      def selector_sequence
        if sel = tok(STATIC_SELECTOR)
          return [sel]
        end

        rules = []
        return unless v = selector
        rules.concat v

        ws = ''
        while tok(/,/)
          ws << str {ss}
          if v = selector
            rules << ',' << ws
            rules.concat v
            ws = ''
          end
        end
        rules
      end

      def selector
        return unless sel = _selector
        sel.to_a
      end

      def selector_comma_sequence
        return unless sel = _selector
        selectors = [sel]
        ws = ''
        while tok(/,/)
          ws << str{ss}
          if sel = _selector
            selectors << sel
            selectors[-1] = Selector::Sequence.new(["\n"] + selectors.last.members) if ws.include?("\n")
            ws = ''
          end
        end
        Selector::CommaSequence.new(selectors)
      end

      def _selector
        # The combinator here allows the "> E" hack
        return unless val = combinator || simple_selector_sequence
        nl = str{ss}.include?("\n")
        res = []
        res << val
        res << "\n" if nl

        while val = combinator || simple_selector_sequence
          res << val
          res << "\n" if str{ss}.include?("\n")
        end
        Selector::Sequence.new(res.compact)
      end

      def combinator
        tok(PLUS) || tok(GREATER) || tok(TILDE)
      end

      def simple_selector_sequence
        # This allows for stuff like http://www.w3.org/TR/css3-animations/#keyframes-
        return expr unless e = element_name || id_selector || class_selector ||
          attrib || negation || pseudo || parent_selector || interpolation_selector
        res = [e]

        # The tok(/\*/) allows the "E*" hack
        while v = id_selector || class_selector || attrib || negation || pseudo ||
            interpolation_selector || (tok(/\*/) && Selector::Universal.new(nil))
          res << v
        end

        pos = @scanner.pos
        line = @line
        if sel = str? {simple_selector_sequence}
          @scanner.pos = pos
          @line = line
<<<<<<< HEAD
          begin
            expected('"{"')
          rescue Sass::SyntaxError => e
            e.message << "\n\n\"#{sel}\" may only be used at the beginning of a selector."
            raise e
=======

          if sel =~ /^&/
            begin
              throw_error {expected('"{"')}
            rescue Sass::SyntaxError => e
              e.message << "\n\n\"#{sel}\" may only be used at the beginning of a selector."
              raise e
            end
          else
            Sass::Util.sass_warn(<<MESSAGE)
DEPRECATION WARNING:
On line #{@line}#{" of \"#{@filename}\"" if @filename}, after "#{self.class.prior_snippet(@scanner)}"
Starting in Sass 3.2, "#{sel}" may only be used at the beginning of a selector.
MESSAGE
>>>>>>> d09db8d0
          end
        end

        Selector::SimpleSequence.new(res)
      end

      def parent_selector
        return unless tok(/&/)
        Selector::Parent.new
      end

      def class_selector
        return unless tok(/\./)
        @expected = "class name"
        Selector::Class.new(merge(expr!(:interp_ident)))
      end

      def id_selector
        return unless tok(/#(?!\{)/)
        @expected = "id name"
        Selector::Id.new(merge(expr!(:interp_name)))
      end

      def element_name
        return unless name = interp_ident || tok(/\*/) || (tok?(/\|/) && "")
        if tok(/\|/)
          @expected = "element name or *"
          ns = name
          name = interp_ident || tok!(/\*/)
        end

        if name == '*'
          Selector::Universal.new(merge(ns))
        else
          Selector::Element.new(merge(name), merge(ns))
        end
      end

      def interpolation_selector
        return unless script = interpolation
        Selector::Interpolation.new(script)
      end

      def attrib
        return unless tok(/\[/)
        ss
        ns, name = attrib_name!
        ss

        if op = tok(/=/) ||
            tok(INCLUDES) ||
            tok(DASHMATCH) ||
            tok(PREFIXMATCH) ||
            tok(SUFFIXMATCH) ||
            tok(SUBSTRINGMATCH)
          @expected = "identifier or string"
          ss
          if val = tok(IDENT)
            val = [val]
          else
            val = expr!(:interp_string)
          end
          ss
        end
        tok(/\]/)

        Selector::Attribute.new(merge(name), merge(ns), op, merge(val))
      end

      def attrib_name!
        if name_or_ns = interp_ident
          # E, E|E
          if tok(/\|(?!=)/)
            ns = name_or_ns
            name = interp_ident
          else
            name = name_or_ns
          end
        else
          # *|E or |E
          ns = [tok(/\*/) || ""]
          tok!(/\|/)
          name = expr!(:interp_ident)
        end
        return ns, name
      end

      def pseudo
        return unless s = tok(/::?/)
        @expected = "pseudoclass or pseudoelement"
        name = expr!(:interp_ident)
        if tok(/\(/)
          ss
          arg = expr!(:pseudo_expr)
          tok!(/\)/)
        end
        Selector::Pseudo.new(s == ':' ? :class : :element, merge(name), merge(arg))
      end

      def pseudo_expr
        return unless e = tok(PLUS) || tok(/-/) || tok(NUMBER) ||
          interp_string || tok(IDENT) || interpolation
        res = [e, str{ss}]
        while e = tok(PLUS) || tok(/-/) || tok(NUMBER) ||
            interp_string || tok(IDENT) || interpolation
          res << e << str{ss}
        end
        res
      end

      def negation
        return unless name = tok(NOT) || tok(ANY)
        ss
        @expected = "selector"
        sel = selector_comma_sequence
        tok!(/\)/)
        Selector::SelectorPseudoClass.new(name[1...-1], sel)
      end

      def declaration
        # This allows the "*prop: val", ":prop: val", and ".prop: val" hacks
        if s = tok(/[:\*\.]|\#(?!\{)/)
          @use_property_exception = s !~ /[\.\#]/
          name = [s, str{ss}, *expr!(:interp_ident)]
        else
          return unless name = interp_ident
          name = [name] if name.is_a?(String)
        end
        if comment = tok(COMMENT)
          name << comment
        end
        ss

        tok!(/:/)
        space, value = value!
        ss
        require_block = tok?(/\{/)

        node = node(Sass::Tree::PropNode.new(name.flatten.compact, value, :new))

        return node unless require_block
        nested_properties! node, space
      end

      def value!
        space = !str {ss}.empty?
        @use_property_exception ||= space || !tok?(IDENT)

        return true, Sass::Script::String.new("") if tok?(/\{/)
        # This is a bit of a dirty trick:
        # if the value is completely static,
        # we don't parse it at all, and instead return a plain old string
        # containing the value.
        # This results in a dramatic speed increase.
        if val = tok(STATIC_VALUE)
          return space, Sass::Script::String.new(val.strip)
        end
        return space, sass_script(:parse)
      end

      def plain_value
        return unless tok(/:/)
        space = !str {ss}.empty?
        @use_property_exception ||= space || !tok?(IDENT)

        expression = expr
        expression << tok(IMPORTANT) if expression
        # expression, space, value
        return expression, space, expression || [""]
      end

      def nested_properties!(node, space)
        err(<<MESSAGE) unless space
Invalid CSS: a space is required between a property and its definition
when it has other properties nested beneath it.
MESSAGE

        @use_property_exception = true
        @expected = 'expression (e.g. 1px, bold) or "{"'
        block(node, :property)
      end

      def expr
        return unless t = term
        res = [t, str{ss}]

        while (o = operator) && (t = term)
          res << o << t << str{ss}
        end

        res
      end

      def term
        unless e = tok(NUMBER) ||
            tok(URI) ||
            function ||
            tok(STRING) ||
            tok(UNICODERANGE) ||
            tok(IDENT) ||
            tok(HEXCOLOR)

          return unless op = unary_operator
          @expected = "number or function"
          return [op, tok(NUMBER) || expr!(:function)]
        end
        e
      end

      def function
        return unless name = tok(FUNCTION)
        if name == "expression(" || name == "calc("
          str, _ = Sass::Shared.balance(@scanner, ?(, ?), 1)
          [name, str]
        else
          [name, str{ss}, expr, tok!(/\)/)]
        end
      end

      def interpolation
        return unless tok(INTERP_START)
        sass_script(:parse_interpolated)
      end

      def interp_string
        _interp_string(:double) || _interp_string(:single)
      end

      def _interp_string(type)
        return unless start = tok(Sass::Script::Lexer::STRING_REGULAR_EXPRESSIONS[[type, false]])
        res = [start]

        mid_re = Sass::Script::Lexer::STRING_REGULAR_EXPRESSIONS[[type, true]]
        # @scanner[2].empty? means we've started an interpolated section
        while @scanner[2] == '#{'
          @scanner.pos -= 2 # Don't consume the #{
          res.last.slice!(-2..-1)
          res << expr!(:interpolation) << tok(mid_re)
        end
        res
      end

      def interp_ident(start = IDENT)
        return unless val = tok(start) || interpolation
        res = [val]
        while val = tok(NAME) || interpolation
          res << val
        end
        res
      end

      def interp_name
        interp_ident NAME
      end

      def str
        @strs.push ""
        yield
        @strs.last
      ensure
        @strs.pop
      end

      def str?(&block)
        pos = @scanner.pos
        line = @line
        @strs.push ""
        throw_error(&block) && @strs.last
      rescue Sass::SyntaxError => e
        @scanner.pos = pos
        @line = line
        nil
      ensure
        @strs.pop
      end

      def node(node)
        node.line = @line
        node
      end

      @sass_script_parser = Class.new(Sass::Script::Parser)
      @sass_script_parser.send(:include, ScriptParser)
      # @private
      def self.sass_script_parser; @sass_script_parser; end

      def sass_script(*args)
        parser = self.class.sass_script_parser.new(@scanner, @line,
          @scanner.pos - (@scanner.string[0...@scanner.pos].rindex("\n") || 0))
        result = parser.send(*args)
        @line = parser.line
        result
      rescue Sass::SyntaxError => e
        throw(:_sass_parser_error, true) if @throw_error
        raise e
      end

      def merge(arr)
        arr && Sass::Util.merge_adjacent_strings([arr].flatten)
      end

      EXPR_NAMES = {
        :media_query => "media query (e.g. print, screen, print and screen)",
        :media_expr => "media expression (e.g. (min-device-width: 800px)))",
        :pseudo_expr => "expression (e.g. fr, 2n+1)",
        :interp_ident => "identifier",
        :interp_name => "identifier",
        :expr => "expression (e.g. 1px, bold)",
        :_selector => "selector",
        :selector_comma_sequence => "selector",
        :simple_selector_sequence => "selector",
        :import_arg => "file to import (string or url())",
      }

      TOK_NAMES = Sass::Util.to_hash(
        Sass::SCSS::RX.constants.map {|c| [Sass::SCSS::RX.const_get(c), c.downcase]}).
        merge(IDENT => "identifier", /[;}]/ => '";"')

      def tok?(rx)
        @scanner.match?(rx)
      end

      def expr!(name)
        (e = send(name)) && (return e)
        expected(EXPR_NAMES[name] || name.to_s)
      end

      def tok!(rx)
        (t = tok(rx)) && (return t)
        name = TOK_NAMES[rx]

        unless name
          # Display basic regexps as plain old strings
          string = rx.source.gsub(/\\(.)/, '\1')
          name = rx.source == Regexp.escape(string) ? string.inspect : rx.inspect
        end

        expected(name)
      end

      def expected(name)
        throw(:_sass_parser_error, true) if @throw_error
        self.class.expected(@scanner, @expected || name, @line)
      end

      def err(msg)
        throw(:_sass_parser_error, true) if @throw_error
        raise Sass::SyntaxError.new(msg, :line => @line)
      end

      def throw_error
        old_throw_error, @throw_error = @throw_error, false
        yield
      ensure
        @throw_error = old_throw_error
      end

      def catch_error(&block)
        old_throw_error, @throw_error = @throw_error, true
        pos = @scanner.pos
        line = @line
        expected = @expected
        if catch(:_sass_parser_error, &block)
          @scanner.pos = pos
          @line = line
          @expected = expected
          {:pos => pos, :line => line, :expected => @expected, :block => block}
        end
      ensure
        @throw_error = old_throw_error
      end

      def rethrow(err)
        if @throw_err
          throw :_sass_parser_error, err
        else
          @scanner = StringScanner.new(@scanner.string)
          @scanner.pos = err[:pos]
          @line = err[:line]
          @expected = err[:expected]
          err[:block].call
        end
      end

      # @private
      def self.expected(scanner, expected, line)
        pos = scanner.pos

        after = scanner.string[0...pos]
        # Get rid of whitespace between pos and the last token,
        # but only if there's a newline in there
        after.gsub!(/\s*\n\s*$/, '')
        # Also get rid of stuff before the last newline
        after.gsub!(/.*\n/, '')
        after = "..." + after[-15..-1] if after.size > 18

        was = scanner.rest.dup
        # Get rid of whitespace between pos and the next token,
        # but only if there's a newline in there
        was.gsub!(/^\s*\n\s*/, '')
        # Also get rid of stuff after the next newline
        was.gsub!(/\n.*/, '')
        was = was[0...15] + "..." if was.size > 18

        raise Sass::SyntaxError.new(
          "Invalid CSS after \"#{after}\": expected #{expected}, was \"#{was}\"",
          :line => line)
      end

      # Avoid allocating lots of new strings for `#tok`.
      # This is important because `#tok` is called all the time.
      NEWLINE = "\n"

      def tok(rx)
        res = @scanner.scan(rx)
        if res
          @line += res.count(NEWLINE)
          @expected = nil
          if !@strs.empty? && rx != COMMENT && rx != SINGLE_LINE_COMMENT
            @strs.each {|s| s << res}
          end
          res
        end
      end
    end
  end
end<|MERGE_RESOLUTION|>--- conflicted
+++ resolved
@@ -520,28 +520,11 @@
         if sel = str? {simple_selector_sequence}
           @scanner.pos = pos
           @line = line
-<<<<<<< HEAD
           begin
-            expected('"{"')
+            throw_error {expected('"{"')}
           rescue Sass::SyntaxError => e
             e.message << "\n\n\"#{sel}\" may only be used at the beginning of a selector."
             raise e
-=======
-
-          if sel =~ /^&/
-            begin
-              throw_error {expected('"{"')}
-            rescue Sass::SyntaxError => e
-              e.message << "\n\n\"#{sel}\" may only be used at the beginning of a selector."
-              raise e
-            end
-          else
-            Sass::Util.sass_warn(<<MESSAGE)
-DEPRECATION WARNING:
-On line #{@line}#{" of \"#{@filename}\"" if @filename}, after "#{self.class.prior_snippet(@scanner)}"
-Starting in Sass 3.2, "#{sel}" may only be used at the beginning of a selector.
-MESSAGE
->>>>>>> d09db8d0
           end
         end
 
