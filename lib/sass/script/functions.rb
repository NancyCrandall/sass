--- conflicted
+++ resolved
@@ -1881,7 +1881,6 @@
     end
     declare :if, [:condition, :if_true, :if_false]
 
-<<<<<<< HEAD
     # Returns a unique CSS identifier. The identifier is returned as an unquoted
     # string. The identifier returned is only guaranteed to be unique within the
     # scope of a single Sass run.
@@ -1924,14 +1923,11 @@
     end
     declare :call, [:name], :var_args => true, :var_kwargs => true
 
-    # This function only exists as a workaround for IE7's [`content:counter`
-    # bug](http://jes.st/2013/ie7s-css-breaking-content-counter-bug/).
-    # It works identically to any other plain-CSS function, except it
-=======
     # This function only exists as a workaround for IE7's [`content: counter`
     # bug][bug]. It works identically to any other plain-CSS function, except it
->>>>>>> adf11a21
     # avoids adding spaces between the argument commas.
+    #
+    # [bug]: http://jes.st/2013/ie7s-css-breaking-content-counter-bug/
     #
     # @example
     #   counter(item, ".") => counter(item,".")
