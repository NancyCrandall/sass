require File.join(File.dirname(__FILE__), 'functions')
module Sass
  module Script
    # A SassScript parse node representing a function call.
    #
    # A function call either calls one of the functions in {Script::Functions},
    # or if no function with the given name exists
    # it returns a string representation of the function call.
    class Funcall < Node
      # The name of the function.
      #
      # @return [String]
      attr_reader :name

      # The arguments to the function.
      #
      # @return [Array<Script::Node>]
      attr_reader :args

      # Don't set the context for child nodes if this is `url()`,
      # since `url()` allows quoted strings.
      #
      # @param context [Symbol]
      # @see Node#context=
      def context=(context)
        super unless @name == "url"
      end

      # @param name [String] See \{#name}
      # @param name [Array<Script::Node>] See \{#args}
      def initialize(name, args)
        @name = name
        @args = args
        super()
      end

      # @return [String] A string representation of the function call
      def inspect
        "#{name}(#{args.map {|a| a.inspect}.join(', ')})"
      end

      # @see Node#to_sass
      def to_sass(opts = {})
        "#{dasherize(name, opts)}(#{args.map {|a| a.to_sass(opts)}.join(', ')})"
      end

      # Returns the arguments to the function.
      #
      # @return [Array<Node>]
      # @see Node#children
      def children
        @args
      end

      protected

      # Evaluates the function call.
      #
      # @param environment [Sass::Environment] The environment in which to evaluate the SassScript
      # @return [Literal] The SassScript object that is the value of the function call
      # @raise [Sass::SyntaxError] if the function call raises an ArgumentError
      def _perform(environment)
        args = self.args.map {|a| a.perform(environment)}
        ruby_name = name.gsub('-', '_')
        unless Sass::Util.has?(:public_instance_method, Functions, ruby_name) && ruby_name !~ /^__/
<<<<<<< HEAD
          return Script::String.new("#{name}(#{args.map {|a| a.perform(environment)}.join(', ')})")
=======
          opts(Script::String.new("#{name}(#{args.map {|a| a.perform(environment)}.join(', ')})"))
        else
          opts(Functions::EvaluationContext.new(environment.options).send(ruby_name, *args))
>>>>>>> 3749dee5
        end
      rescue ArgumentError => e
        raise e unless e.backtrace.any? {|t| t =~ /:in `(block in )?(#{name}|perform)'$/}
        raise Sass::SyntaxError.new("#{e.message} for `#{name}'")
      end
    end
  end
end<|MERGE_RESOLUTION|>--- conflicted
+++ resolved
@@ -63,13 +63,9 @@
         args = self.args.map {|a| a.perform(environment)}
         ruby_name = name.gsub('-', '_')
         unless Sass::Util.has?(:public_instance_method, Functions, ruby_name) && ruby_name !~ /^__/
-<<<<<<< HEAD
-          return Script::String.new("#{name}(#{args.map {|a| a.perform(environment)}.join(', ')})")
-=======
           opts(Script::String.new("#{name}(#{args.map {|a| a.perform(environment)}.join(', ')})"))
         else
           opts(Functions::EvaluationContext.new(environment.options).send(ruby_name, *args))
->>>>>>> 3749dee5
         end
       rescue ArgumentError => e
         raise e unless e.backtrace.any? {|t| t =~ /:in `(block in )?(#{name}|perform)'$/}
