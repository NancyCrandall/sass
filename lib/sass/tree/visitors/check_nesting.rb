--- conflicted
+++ resolved
@@ -17,13 +17,9 @@
     raise e
   end
 
-<<<<<<< HEAD
-  PARENT_CLASSES = [ Sass::Tree::EachNode,   Sass::Tree::ForNode,   Sass::Tree::IfNode,
-                     Sass::Tree::ImportNode, Sass::Tree::TraceNode, Sass::Tree::WhileNode]
-=======
-  CONTROL_NODES = [Sass::Tree::EachNode, Sass::Tree::ForNode, Sass::Tree::IfNode, Sass::Tree::WhileNode]
-  SCRIPT_NODES = [Sass::Tree::ImportNode, Sass::Tree::MixinNode] + CONTROL_NODES
->>>>>>> cc73198e
+  CONTROL_NODES = [Sass::Tree::EachNode, Sass::Tree::ForNode, Sass::Tree::IfNode,
+    Sass::Tree::WhileNode, Sass::Tree::TraceNode]
+  SCRIPT_NODES = [Sass::Tree::ImportNode] + CONTROL_NODES
   def visit_children(parent)
     old_parent = @parent
     @parent = parent unless is_any_of?(parent, SCRIPT_NODES)
@@ -69,11 +65,7 @@
     "@charset may only be used at the root of a document." unless parent.is_a?(Sass::Tree::RootNode)
   end
 
-<<<<<<< HEAD
   VALID_EXTEND_PARENTS = [Sass::Tree::RuleNode, Sass::Tree::MixinDefNode, Sass::Tree::MixinNode]
-=======
-  VALID_EXTEND_PARENTS = [Sass::Tree::RuleNode, Sass::Tree::MixinDefNode]
->>>>>>> cc73198e
   def invalid_extend_parent?(parent, child)
     unless is_any_of?(parent, VALID_EXTEND_PARENTS)
       "Extend directives may only be used within rules."
@@ -85,31 +77,18 @@
   end
 
   VALID_FUNCTION_CHILDREN = [
-<<<<<<< HEAD
-    Sass::Tree::CommentNode,  Sass::Tree::DebugNode, Sass::Tree::EachNode,
-    Sass::Tree::ForNode,      Sass::Tree::IfNode,    Sass::Tree::ReturnNode,
-    Sass::Tree::VariableNode, Sass::Tree::WarnNode,  Sass::Tree::WhileNode
-  ]
-=======
     Sass::Tree::CommentNode,  Sass::Tree::DebugNode, Sass::Tree::ReturnNode,
     Sass::Tree::VariableNode, Sass::Tree::WarnNode
   ] + CONTROL_NODES
->>>>>>> cc73198e
   def invalid_function_child?(parent, child)
     unless is_any_of?(child, VALID_FUNCTION_CHILDREN)
       "Functions can only contain variable declarations and control directives."
     end
   end
 
-<<<<<<< HEAD
-  INVALID_IMPORT_PARENTS = [
+  VALID_IMPORT_PARENTS = [
     Sass::Tree::IfNode,   Sass::Tree::ForNode,      Sass::Tree::WhileNode,
     Sass::Tree::EachNode, Sass::Tree::MixinDefNode, Sass::Tree::MixinNode
-=======
-  VALID_IMPORT_PARENTS = [
-    Sass::Tree::IfNode,   Sass::Tree::ForNode, Sass::Tree::WhileNode,
-    Sass::Tree::EachNode, Sass::Tree::MixinDefNode
->>>>>>> cc73198e
   ]
   def invalid_import_parent?(parent, child)
     if is_any_of?(@real_parent, VALID_IMPORT_PARENTS)
@@ -135,11 +114,7 @@
     "Mixins may only be defined at the root of a document." unless parent.is_a?(Sass::Tree::RootNode)
   end
 
-<<<<<<< HEAD
-  VALID_PROP_CHILDREN = [Sass::Tree::CommentNode, Sass::Tree::PropNode]
-=======
   VALID_PROP_CHILDREN = [Sass::Tree::CommentNode, Sass::Tree::PropNode, Sass::Tree::MixinNode] + CONTROL_NODES
->>>>>>> cc73198e
   def invalid_prop_child?(parent, child)
     unless is_any_of?(child, VALID_PROP_CHILDREN)
       "Illegal nesting: Only properties may be nested beneath properties."
@@ -147,18 +122,11 @@
   end
 
   VALID_PROP_PARENTS = [Sass::Tree::RuleNode, Sass::Tree::PropNode,
-<<<<<<< HEAD
                         Sass::Tree::MixinDefNode, Sass::Tree::DirectiveNode,
                         Sass::Tree::MixinNode]
   def invalid_prop_parent?(parent, child)
     unless is_any_of?(parent, VALID_PROP_PARENTS)
       "Properties are only allowed within rules, directives, mixin includes, or other properties." + child.pseudo_class_selector_message
-=======
-                        Sass::Tree::MixinDefNode, Sass::Tree::DirectiveNode]
-  def invalid_prop_parent?(parent, child)
-    unless is_any_of?(parent, VALID_PROP_PARENTS)
-      "Properties are only allowed within rules, directives, or other properties." + child.pseudo_class_selector_message
->>>>>>> cc73198e
     end
   end
 
