--- conflicted
+++ resolved
@@ -48,15 +48,5 @@
         node.else ? node.else.instance_variable_get('@last_else') : node)
       node
     end
-<<<<<<< HEAD
-
-    # @see Node#deep_copy
-    def deep_copy
-      node = super
-      node.else = self.else.deep_copy if self.else
-      node
-    end
-=======
->>>>>>> 38424635
   end
 end