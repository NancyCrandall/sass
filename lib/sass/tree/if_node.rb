require 'sass/tree/node'

module Sass::Tree
  # A dynamic node representing a Sass `@if` statement.
  #
  # {IfNode}s are a little odd, in that they also represent `@else` and `@else if`s.
  # This is done as a linked list:
  # each {IfNode} has a link (\{#else}) to the next {IfNode}.
  #
  # @see Sass::Tree
  class IfNode < Node
    # The next {IfNode} in the if-else list, or `nil`.
    #
    # @return [IfNode]
    attr_accessor :else

    # @param expr [Script::Expr] The conditional expression.
    #   If this is nil, this is an `@else` node, not an `@else if`
    def initialize(expr)
      @expr = expr
      @last_else = self
      super()
    end

    # Append an `@else` node to the end of the list.
    #
    # @param node [IfNode] The `@else` node to append
    def add_else(node)
      @last_else.else = node
      @last_else = node
    end

    def options=(options)
      super
      self.else.options = options if self.else
    end

<<<<<<< HEAD
    protected

    def to_src(tabs, opts, fmt, is_else = false)
      name = is_else ? "else if" : "if"
      str = "#{'  ' * tabs}@#{name} #{@expr.to_sass}"
      str << children_to_src(tabs, opts, fmt)
      str << @else.send(:to_src, tabs, opts, fmt, true) if @else
=======
    # @see Node#to_sass
    def to_sass(tabs, opts = {}, is_else = false)
      name =
        if !is_else; "if"
        elsif @expr; "else if"
        else; "else"
        end
      str = "#{'  ' * tabs}@#{name}"
      str << " #{@expr.to_sass}" if @expr
      str << "\n" << children_to_sass(tabs, opts)
      str << @else.to_sass(tabs, opts, true) if @else
>>>>>>> 53d3c183
      str
    end

    # Runs the child nodes if the conditional expression is true;
    # otherwise, tries the \{#else} nodes.
    #
    # @param environment [Sass::Environment] The lexical environment containing
    #   variable and mixin values
    # @return [Array<Tree::Node>] The resulting static nodes
    # @see Sass::Tree
    def _perform(environment)
      environment = Sass::Environment.new(environment)
      return perform_children(environment) if @expr.nil? || @expr.perform(environment).to_bool
      return @else.perform(environment) if @else
      []
    end
  end
end<|MERGE_RESOLUTION|>--- conflicted
+++ resolved
@@ -35,17 +35,9 @@
       self.else.options = options if self.else
     end
 
-<<<<<<< HEAD
     protected
 
     def to_src(tabs, opts, fmt, is_else = false)
-      name = is_else ? "else if" : "if"
-      str = "#{'  ' * tabs}@#{name} #{@expr.to_sass}"
-      str << children_to_src(tabs, opts, fmt)
-      str << @else.send(:to_src, tabs, opts, fmt, true) if @else
-=======
-    # @see Node#to_sass
-    def to_sass(tabs, opts = {}, is_else = false)
       name =
         if !is_else; "if"
         elsif @expr; "else if"
@@ -53,9 +45,8 @@
         end
       str = "#{'  ' * tabs}@#{name}"
       str << " #{@expr.to_sass}" if @expr
-      str << "\n" << children_to_sass(tabs, opts)
-      str << @else.to_sass(tabs, opts, true) if @else
->>>>>>> 53d3c183
+      str << children_to_src(tabs, opts, fmt)
+      str << @else.send(:to_src, tabs, opts, fmt, true) if @else
       str
     end
 
