--- conflicted
+++ resolved
@@ -59,20 +59,19 @@
       end
       alias_method :==, :eql?
 
-<<<<<<< HEAD
       # Whether or not this selector sequence contains a placeholder selector.
       # Checks recursively.
       def has_placeholder?
         @has_placeholder ||=
           members.any? {|m| m.is_a?(AbstractSequence) ? m.has_placeholder? : m.is_a?(Placeholder)}
-=======
+      end
+
       # Converts the selector into a string. This is the standard selector
       # string, along with any SassScript interpolation that may exist.
       #
       # @return [String]
       def to_s
         to_a.map {|e| e.is_a?(Sass::Script::Node) ? "\#{#{e.to_sass}}" : e}.join
->>>>>>> aa1792a0
       end
     end
   end
