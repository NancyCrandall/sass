--- conflicted
+++ resolved
@@ -31,11 +31,7 @@
 WARNING: Sass doesn't support mixing in selector sequences.
 Replacing "#{sel}" with "@extend #{base}"
 WARNING
-<<<<<<< HEAD
-              env << Node::SassNode.new(Sass::Tree::CommentNode.new("// #{sel};", :silent))
-=======
-              env << Node::SassNode.new(Sass::Tree::CommentNode.new(["// #{sel};"], true, false))
->>>>>>> f662da19
+              env << Node::SassNode.new(Sass::Tree::CommentNode.new(["// #{sel};"], :silent))
               env << Node::SassNode.new(Sass::Tree::ExtendNode.new([base]))
             end
           end
