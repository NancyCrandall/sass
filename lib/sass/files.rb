--- conflicted
+++ resolved
@@ -79,9 +79,6 @@
 END
         return filename + '.css'
       end
-<<<<<<< HEAD
-      raise SyntaxError.new("File to import not found or unreadable: #{original_filename}.")
-=======
 
       message = "File to import not found or unreadable: #{original_filename}.\n"
       if load_paths.size == 1
@@ -90,8 +87,7 @@
         message << "Load paths:\n  " << load_paths.join("\n  ")
       end
 
-      raise SyntaxError.new(message, @line)
->>>>>>> 0a52f55d
+      raise SyntaxError.new(message)
     end
 
     private
