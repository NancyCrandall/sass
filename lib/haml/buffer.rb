module Haml
  # This class is used only internally. It holds the buffer of HTML that
  # is eventually output as the resulting document.
  # It's called from within the precompiled code,
  # and helps reduce the amount of processing done within `instance_eval`ed code.
  class Buffer
    include Haml::Helpers
    include Haml::Util

    # The string that holds the compiled HTML. This is aliased as
    # `_erbout` for compatibility with ERB-specific code.
    #
    # @return [String]
    attr_accessor :buffer

    # The options hash passed in from {Haml::Engine}.
    #
    # @return [Hash<String, Object>]
    # @see Haml::Engine#options_for_buffer
    attr_accessor :options

    # The {Buffer} for the enclosing Haml document.
    # This is set for partials and similar sorts of nested templates.
    # It's `nil` at the top level (see \{#toplevel?}).
    #
    # @return [Buffer]
    attr_accessor :upper

<<<<<<< HEAD
    # @return [Boolean]
    # @see #active?
=======
    # nil if there's no capture_haml block running,
    # and the position at which it's beginning the capture if there is one.
    attr_accessor :capture_position

    # See #active?
>>>>>>> d442e1ee
    attr_writer :active

    # @return [Boolean] Whether or not the format is XHTML
    def xhtml?
      not html?
    end

    # @return [Boolean] Whether or not the format is any flavor of HTML
    def html?
      html4? or html5?
    end

    # @return [Boolean] Whether or not the format is HTML4
    def html4?
      @options[:format] == :html4
    end

    # @return [Boolean] Whether or not the format is HTML5.
    def html5?
      @options[:format] == :html5
    end

    # @return [Boolean] Whether or not this buffer is a top-level template,
    #   as opposed to a nested partial
    def toplevel?
      upper.nil?
    end

    # Whether or not this buffer is currently being used to render a Haml template.
    # Returns `false` if a subtemplate is being rendered,
    # even if it's a subtemplate of this buffer's template.
    #
    # @return [Boolean]
    def active?
      @active
    end

    # @return [Fixnum] The current indentation level of the document
    def tabulation
      @real_tabs + @tabulation
    end

    # Sets the current tabulation of the document.
    #
    # @param val [Fixnum] The new tabulation
    def tabulation=(val)
      val = val - @real_tabs
      @tabulation = val > -1 ? val : 0
    end

    # @param upper [Buffer] The parent buffer
    # @param options [Hash<Symbol, Object>] An options hash.
    #   See {Haml::Engine#options\_for\_buffer}
    def initialize(upper = nil, options = {})
      @active = true
      @upper = upper
      @options = {
        :attr_wrapper => "'",
        :ugly => false,
        :format => :xhtml
      }.merge options
      @buffer = ""
      @tabulation = 0

      # The number of tabs that Engine thinks we should have
      # @real_tabs + @tabulation is the number of tabs actually output
      @real_tabs = 0
    end

    # Appends text to the buffer, properly tabulated.
    # Also modifies the document's indentation.
    #
    # @param text [String] The text to append
    # @param tab_change [Fixnum] The number of tabs by which to increase
    #   or decrease the document's indentation
    # @param dont_tab_up [Boolean] If true, don't indent the first line of `text`
    def push_text(text, tab_change, dont_tab_up)
      if @tabulation > 0
        # Have to push every line in by the extra user set tabulation.
        # Don't push lines with just whitespace, though,
        # because that screws up precompiled indentation.
        text.gsub!(/^(?!\s+$)/m, tabs)
        text.sub!(tabs, '') if dont_tab_up
      end

      @buffer << text
      @real_tabs += tab_change
    end

    # Modifies the indentation of the document.
    #
    # @param tab_change [Fixnum] The number of tabs by which to increase
    #   or decrease the document's indentation
    def adjust_tabs(tab_change)
      @real_tabs += tab_change
    end

    Haml::Util.def_static_method(self, :format_script, [:result],
                                 :preserve_script, :in_tag, :preserve_tag, :escape_html,
                                 :nuke_inner_whitespace, :interpolated, :ugly, <<RUBY)
      <% unless ugly %>
        # If we're interpolated,
        # then the custom tabulation is handled in #push_text.
        # The easiest way to avoid it here is to reset @tabulation.
        <% if interpolated %>
          old_tabulation = @tabulation
          @tabulation = 0
        <% end %>

        tabulation = @real_tabs
        result = result.to_s.<% if nuke_inner_whitespace %>strip<% else %>rstrip<% end %>
      <% else %>
        result = result.to_s<% if nuke_inner_whitespace %>.strip<% end %>
      <% end %>

      <% if escape_html %> result = html_escape(result) <% end %>

      <% if preserve_tag %>
        result = Haml::Helpers.preserve(result)
      <% elsif preserve_script %>
        result = Haml::Helpers.find_and_preserve(result, options[:preserve])
      <% end %>

      <% if ugly %>
        return result
      <% else %>

        has_newline = result.include?("\\n") 
        <% if in_tag && !nuke_inner_whitespace %>
          <% unless preserve_tag %> if !has_newline <% end %>
          @real_tabs -= 1
          <% if interpolated %> @tabulation = old_tabulation <% end %>
          return result
          <% unless preserve_tag %> end <% end %>
        <% end %>

        # Precompiled tabulation may be wrong
        <% if !interpolated && !in_tag %>
          result = tabs + result if @tabulation > 0
        <% end %>

        if has_newline
          result = result.gsub "\\n", "\\n" + tabs(tabulation)

          # Add tabulation if it wasn't precompiled
          <% if in_tag && !nuke_inner_whitespace %> result = tabs(tabulation) + result <% end %>
        end

        <% if in_tag && !nuke_inner_whitespace %>
          result = "\\n\#{result}\\n\#{tabs(tabulation-1)}"
          @real_tabs -= 1
        <% end %>
        <% if interpolated %> @tabulation = old_tabulation <% end %>
        result
      <% end %>
RUBY

    # Takes the various information about the opening tag for an element,
    # formats it, and appends it to the buffer.
    def open_tag(name, self_closing, try_one_line, preserve_tag, escape_html, class_id,
                 nuke_outer_whitespace, nuke_inner_whitespace, obj_ref, content, *attributes_hashes)
      tabulation = @real_tabs

      attributes = class_id
      attributes_hashes.each do |old|
        self.class.merge_attrs(attributes, to_hash(old.map {|k, v| [k.to_s, v]}))
      end
      self.class.merge_attrs(attributes, parse_object_ref(obj_ref)) if obj_ref

      if self_closing && xhtml?
        str = " />" + (nuke_outer_whitespace ? "" : "\n")
      else
        str = ">" + ((if self_closing && html?
                        nuke_outer_whitespace
                      else
                        try_one_line || preserve_tag || nuke_inner_whitespace
                      end) ? "" : "\n")
      end

      attributes = Precompiler.build_attributes(html?, @options[:attr_wrapper], attributes)
      @buffer << "#{nuke_outer_whitespace || @options[:ugly] ? '' : tabs(tabulation)}<#{name}#{attributes}#{str}"

      if content
        @buffer << "#{content}</#{name}>" << (nuke_outer_whitespace ? "" : "\n")
        return
      end

      @real_tabs += 1 unless self_closing || nuke_inner_whitespace
    end

<<<<<<< HEAD
    # Merges two attribute hashes.
    # This is the same as `to.merge!(from)`,
    # except that it merges id and class attributes.
    #
    # ids are concatenated with `"_"`,
    # and classes are concatenated with `" "`.
    #
    # Destructively modifies both `to` and `from`.
    #
    # @param to [Hash<String, String>] The attribute hash to merge into
    # @param from [Hash<String, String>] The attribute hash to merge from
    # @return [Hash<String, String>] `to`, after being merged
=======
    # Remove the whitespace from the right side of the buffer string.
    # Doesn't do anything if we're at the beginning of a capture_haml block.
    def rstrip!
      if capture_position.nil?
        buffer.rstrip!
        return
      end

      buffer << buffer.slice!(capture_position..-1).rstrip
    end

>>>>>>> d442e1ee
    def self.merge_attrs(to, from)
      if to['id'] && from['id']
        to['id'] << '_' << from.delete('id')
      elsif to['id'] || from['id']
        from['id'] ||= to['id']
      end

      if to['class'] && from['class']
        # Make sure we don't duplicate class names
        from['class'] = (from['class'].split(' ') | to['class'].split(' ')).join(' ')
      elsif to['class'] || from['class']
        from['class'] ||= to['class']
      end

      to.merge!(from)
    end

    private

    @@tab_cache = {}
    # Gets `count` tabs. Mostly for internal use.
    def tabs(count = 0)
      tabs = [count + @tabulation, 0].max
      @@tab_cache[tabs] ||= '  ' * tabs
    end

    # Takes an array of objects and uses the class and id of the first
    # one to create an attributes hash.
    # The second object, if present, is used as a prefix,
    # just like you can do with `dom_id()` and `dom_class()` in Rails
    def parse_object_ref(ref)
      prefix = ref[1]
      ref = ref[0]
      # Let's make sure the value isn't nil. If it is, return the default Hash.
      return {} if ref.nil?
      class_name = underscore(ref.class)
      id = "#{class_name}_#{ref.id || 'new'}"
      if prefix
        class_name = "#{ prefix }_#{ class_name}"
        id = "#{ prefix }_#{ id }"
      end

      {'id' => id, 'class' => class_name}
    end

    # Changes a word from camel case to underscores.
    # Based on the method of the same name in Rails' Inflector,
    # but copied here so it'll run properly without Rails.
    def underscore(camel_cased_word)
      camel_cased_word.to_s.gsub(/::/, '_').
        gsub(/([A-Z]+)([A-Z][a-z])/,'\1_\2').
        gsub(/([a-z\d])([A-Z])/,'\1_\2').
        tr("-", "_").
        downcase
    end
  end
end<|MERGE_RESOLUTION|>--- conflicted
+++ resolved
@@ -26,16 +26,14 @@
     # @return [Buffer]
     attr_accessor :upper
 
-<<<<<<< HEAD
+    # nil if there's no capture_haml block running,
+    # and the position at which it's beginning the capture if there is one.
+    #
+    # @return [Fixnum, nil]
+    attr_accessor :capture_position
+
     # @return [Boolean]
     # @see #active?
-=======
-    # nil if there's no capture_haml block running,
-    # and the position at which it's beginning the capture if there is one.
-    attr_accessor :capture_position
-
-    # See #active?
->>>>>>> d442e1ee
     attr_writer :active
 
     # @return [Boolean] Whether or not the format is XHTML
@@ -226,20 +224,6 @@
       @real_tabs += 1 unless self_closing || nuke_inner_whitespace
     end
 
-<<<<<<< HEAD
-    # Merges two attribute hashes.
-    # This is the same as `to.merge!(from)`,
-    # except that it merges id and class attributes.
-    #
-    # ids are concatenated with `"_"`,
-    # and classes are concatenated with `" "`.
-    #
-    # Destructively modifies both `to` and `from`.
-    #
-    # @param to [Hash<String, String>] The attribute hash to merge into
-    # @param from [Hash<String, String>] The attribute hash to merge from
-    # @return [Hash<String, String>] `to`, after being merged
-=======
     # Remove the whitespace from the right side of the buffer string.
     # Doesn't do anything if we're at the beginning of a capture_haml block.
     def rstrip!
@@ -251,7 +235,18 @@
       buffer << buffer.slice!(capture_position..-1).rstrip
     end
 
->>>>>>> d442e1ee
+    # Merges two attribute hashes.
+    # This is the same as `to.merge!(from)`,
+    # except that it merges id and class attributes.
+    #
+    # ids are concatenated with `"_"`,
+    # and classes are concatenated with `" "`.
+    #
+    # Destructively modifies both `to` and `from`.
+    #
+    # @param to [Hash<String, String>] The attribute hash to merge into
+    # @param from [Hash<String, String>] The attribute hash to merge from
+    # @return [Hash<String, String>] `to`, after being merged
     def self.merge_attrs(to, from)
       if to['id'] && from['id']
         to['id'] << '_' << from.delete('id')
