# Sass Changelog

* Table of contents
{:toc}

<<<<<<< HEAD
## 2.4.0 (Unreleased)

### Error Backtraces

Numerous bugs were fixed with the backtraces given for Sass errors,
especially when importing files.
All imports will now show up in the Ruby backtrace,
with the proper filename and line number.

In addition, when the `sass` executable encounters an error,
it now prints the filename where the error occurs,
as well as a backtrace of Sass imports.

### Formatting

Properties of the form

    margin: auto
      top: 10px
      bottom: 20px

That is, properties with a value and *also* nested properties,
are now rendered as such in nested output mode:

    margin: auto;
      margin-top: 10px;
      margin-bottom: 20px;

That is, with the nested properties indented in the source.

### Ruby 1.9 Support

Sass and `css2sass` now produce more descriptive errors
when given a template with invalid byte sequences for that template's encoding,
including the line number and the offending character.

### `css2sass` Error Handling

Several bug fixes and minor improvements have been made, including:

* Fixing line-number reporting for errors on the last line of templates
  that didn't have trailing newlines.

* Only displaying the text for the current line when reporting CSS parsing errors.

* Displaying the expected strings as strings rather than regular expressions
  whenever possible.
=======
## [2.2.13](http://github.com/nex3/haml/commit/2.2.13)

There were no changes made to Sass between versions 2.2.12 and 2.2.13.
>>>>>>> ea8c442b

## [2.2.12](http://github.com/nex3/haml/commit/2.2.12)

* Fix a stupid bug introduced in 2.2.11 that broke the Sass Rails plugin.

## [2.2.11](http://github.com/nex3/haml/commit/2.2.11)

* Added a note to errors on properties that could be pseudo-classes (e.g. `:focus`)
  indicating that they should be backslash-escaped.

* Automatically interpret properties that could be pseudo-classes as such
  if {file:SASS_REFERENCE.md.html#property_syntax-option `:property_syntax`}
  is set to `:new`.

* Fixed `css2sass`'s generation of pseudo-classes so that they're backslash-escaped.

* Don't crash if the Haml plugin skeleton is installed and `rake gems:install` is run.

* Don't use `RAILS_ROOT` directly.
  This no longer exists in Rails 3.0.
  Instead abstract this out as `Haml::Util.rails_root`.
  This changes makes Haml fully compatible with edge Rails as of this writing.

* Make use of a Rails callback rather than a monkeypatch to check for stylesheet updates
  in Rails 3.0+.

## [2.2.10](http://github.com/nex3/haml/commit/2.2.10)

* Add support for attribute selectors with spaces around the `=`.
  For example:

      a[href = http://google.com]
        color: blue

## [2.2.9](http://github.com/nex3/haml/commit/2.2.9)

There were no changes made to Sass between versions 2.2.8 and 2.2.9.

## [2.2.8](http://github.com/nex3/haml/commit/2.2.8)

There were no changes made to Sass between versions 2.2.7 and 2.2.8.

## [2.2.7](http://github.com/nex3/haml/commit/2.2.7)

There were no changes made to Sass between versions 2.2.6 and 2.2.7.

## [2.2.6](http://github.com/nex3/haml/commit/2.2.6)

* Don't crash when the `__FILE__` constant of a Ruby file is a relative path,
  as apparently happens sometimes in TextMate
  (thanks to [Karl Varga](http://github.com/kjvarga)).

* Add "Sass" to the `--version` string for the executables.

## [2.2.5](http://github.com/nex3/haml/commit/2.2.5)

There were no changes made to Sass between versions 2.2.4 and 2.2.5.

## [2.2.4](http://github.com/nex3/haml/commit/2.2.4)

* Don't add `require 'rubygems'` to the top of init.rb when installed
  via `sass --rails`. This isn't necessary, and actually gets
  clobbered as soon as haml/template is loaded.

* Document the previously-undocumented {file:SASS_REFERENCE.md#line-option `:line` option},
  which allows the number of the first line of a Sass file to be set for error reporting.

## [2.2.3](http://github.com/nex3/haml/commit/2.2.3)

Sass 2.2.3 prints line numbers for warnings about selectors
with no properties.

## [2.2.2](http://github.com/nex3/haml/commit/2.2.2)

Sass 2.2.2 is a minor bug-fix release.
Notable changes include better parsing of mixin definitions and inclusions
and better support for Ruby 1.9.

## [2.2.1](http://github.com/nex3/haml/commit/2.2.1)

Sass 2.2.1 is a minor bug-fix release.

### Must Read!

* It used to be acceptable to use `-` immediately following variable names,
  without any whitespace in between (for example, `!foo-!bar`).
  This is now deprecated, so that in the future variables with hyphens
  can be supported. Surround `-` with spaces.

## [2.2.0](http://github.com/nex3/haml/commit/2.2.0)

The 2.2 release marks a significant step in the evolution of the Sass
language. The focus has been to increase the power of Sass to keep
your stylesheets maintainable by allowing new forms of abstraction to
be created within your stylesheets and the stylesheets provided by
others that you can download and import into your own. The fundamental
units of abstraction in Sass are variables and mixins. Please read
below for a list of changes:

### Must Read!

* Sass Comments (//) used to only comment out a single line. This was deprecated
  in 2.0.10 and starting in 2.2, Sass comments will comment out any lines indented
  under them. Upgrade to 2.0.10 in order to see deprecation warnings where this change
  affects you.

* Implicit Strings within SassScript are now deprecated and will be removed in 2.4.
  For example: `border= !width solid #00F` should now be written as `border: #{!width} solid #00F`
  or as `border= !width "solid" #00F`. After upgrading to 2.2, you will see deprecation warnings
  if you have sass files that use implicit strings.


### Sass Syntax Changes

#### Flexible Indentation

The indentation of Sass documents is now flexible. The first indent
that is detected will determine the indentation style for that
document. Tabs and spaces may never be mixed, but within a document,
you may choose to use tabs or a flexible number of spaces.

#### Multiline Sass Comments

Sass Comments (//) will now comment out whatever is indented beneath
them. Previously they were single line when used at the top level of a
document. Upgrading to the latest stable version will give you
deprecation warnings if you have silent comments with indentation
underneath them.

#### Mixin Arguments

Sass Mixins now accept any number of arguments. To define a mixin with
arguments, specify the arguments as a comma-delimited list of
variables like so:

    =my-mixin(!arg1, !arg2, !arg3)

As before, the definition of the mixin is indented below the mixin
declaration. The variables declared in the argument list may be used
and will be bound to the values passed to the mixin when it is
invoked.  Trailing arguments may have default values as part of the
declaration:

    =my-mixin(!arg1, !arg2 = 1px, !arg3 = blue)

In the example above, the mixin may be invoked by passing 1, 2 or 3
arguments to it. A similar syntax is used to invoke a mixin that
accepts arguments:

    div.foo
      +my-mixin(1em, 3px)

When a mixin has no required arguments, the parenthesis are optional.

The default values for mixin arguments are evaluated in the global
context at the time when the mixin is invoked, they may also reference
the previous arguments in the declaration. For example:

    !default_width = 30px
    =my-fancy-mixin(!width = !default_width, !height = !width)
      width= !width
      height= !height

    .default-box
      +my-fancy-mixin

    .square-box
      +my-fancy-mixin(50px)

    .rectangle-box
      +my-fancy-mixin(25px, 75px)

    !default_width = 10px
    .small-default-box
      +my-fancy-mixin
    

compiles to:

    .default-box {
      width: 30px;
      height: 30px; }

    .square-box {
      width: 50px;
      height: 50px; }

    .rectangle-box {
      width: 25px;
      height: 75px; }

    .small-default-box {
      width: 10px;
      height: 10px; }
    

### Sass, Interactive

The sass command line option -i now allows you to quickly and
interactively experiment with SassScript expressions. The value of the
expression you enter will be printed out after each line. Example:

    $ sass -i
    >> 5px
    5px
    >> 5px + 10px
    15px
    >> !five_pixels = 5px
    5px
    >> !five_pixels + 10px
    15px

### SassScript

The features of SassScript have been greatly enhanced with new control
directives, new fundamental data types, and variable scoping.

#### New Data Types

SassScript now has four fundamental data types:

1. Number
2. String
3. Boolean (New in 2.2)
4. Colors

#### More Flexible Numbers

Like JavaScript, SassScript numbers can now change between floating
point and integers. No explicit casting or decimal syntax is
required. When a number is emitted into a CSS file it will be rounded
to the nearest thousandth, however the internal representation
maintains much higher precision.

#### Improved Handling of Units

While Sass has long supported numbers with units, it now has a much
deeper understanding of them. The following are examples of legal
numbers in SassScript:

    0, 1000, 6%, -2px, 5pc, 20em, or 2foo.

Numbers of the same unit may always be added and subtracted. Numbers
that have units that Sass understands and finds comparable, can be
combined, taking the unit of the first number. Numbers that have
non-comparable units may not be added nor subtracted -- any attempt to
do so will cause an error. However, a unitless number takes on the
unit of the other number during a mathematical operation. For example:

    >> 3mm + 4cm
    43mm
    >> 4cm + 3mm
    4.3cm
    >> 3cm + 2in
    8.08cm
    >> 5foo + 6foo
    11foo
    >> 4% + 5px
    SyntaxError: Incompatible units: 'px' and '%'.
    >> 5 + 10px
    15px

Sass allows compound units to be stored in any intermediate form, but
will raise an error if you try to emit a compound unit into your css
file.

    >> !em_ratio = 1em / 16px
    0.063em/px
    >> !em_ratio * 32px
    2em
    >> !em_ratio * 40px
    2.5em

#### Colors

A color value can be declared using a color name, hexadecimal,
shorthand hexadecimal, the rgb function, or the hsl function. When
outputting a color into css, the color name is used, if any, otherwise
it is emitted as hexadecimal value. Examples:

    > #fff
    white
    >> white
    white
    >> #FFFFFF
    white
    >> hsl(180, 100, 100)
    white
    >> rgb(255, 255, 255)
    white
    >> #AAA
    #aaaaaa

Math on color objects is performed piecewise on the rgb
components. However, these operations rarely have meaning in the
design domain (mostly they make sense for gray-scale colors).

    >> #aaa + #123
    #bbccdd
    >> #333 * 2
    #666666

#### Booleans

Boolean objects can be created by comparison operators or via the
`true` and `false` keywords.  Booleans can be combined using the
`and`, `or`, and `not` keywords.

    >> true
    true
    >> true and false
    false
    >> 5 < 10
    true
    >> not (5 < 10)
    false
    >> not (5 < 10) or not (10 < 5)
    true
    >> 30mm == 3cm
    true
    >> 1px == 1em
    false

#### Strings

Unicode escapes are now allowed within SassScript strings.

### Control Directives

New directives provide branching and looping within a sass stylesheet
based on SassScript expressions. See the [Sass
Reference](SASS_REFERENCE.md.html#control_directives) for complete
details.

#### @for

The `@for` directive loops over a set of numbers in sequence, defining
the current number into the variable specified for each loop. The
`through` keyword means that the last iteration will include the
number, the `to` keyword means that it will stop just before that
number.

    @for !x from 1px through 5px
      .border-#{!x}
        border-width= !x

compiles to:

    .border-1px {
      border-width: 1px; }

    .border-2px {
      border-width: 2px; }

    .border-3px {
      border-width: 3px; }

    .border-4px {
      border-width: 4px; }

    .border-5px {
      border-width: 5px; }

#### @if / @else if / @else

The branching directives `@if`, `@else if`, and `@else` let you select
between several branches of sass to be emitted, based on the result of
a SassScript expression. Example:

    !type = "monster"
    p
      @if !type == "ocean"
        color: blue
      @else if !type == "matador"
        color: red
      @else if !type == "monster"
        color: green
      @else
        color: black

is compiled to:

    p {
      color: green; }

#### @while

The `@while` directive lets you iterate until a condition is
met. Example:

    !i = 6
    @while !i > 0
      .item-#{!i}
        width = 2em * !i
      !i = !i - 2

is compiled to:

    .item-6 {
      width: 12em; }

    .item-4 {
      width: 8em; }

    .item-2 {
      width: 4em; }

### Variable Scoping

The term "constant" has been renamed to "variable." Variables can be
declared at any scope (a.k.a. nesting level) and they will only be
visible to the code until the next outdent. However, if a variable is
already defined in a higher level scope, setting it will overwrite the
value stored previously.

In this code, the `!local_var` variable is scoped and hidden from
other higher level scopes or sibling scopes:

    .foo
      .bar
        !local_var = 1px
        width= !local_var
      .baz
        // this will raise an undefined variable error.
        width= !local_var
      // as will this
      width= !local_var

In this example, since the `!global_var` variable is first declared at
a higher scope, it is shared among all lower scopes:

    !global_var = 1px
    .foo
      .bar
        !global_var = 2px
        width= !global_var
      .baz
        width= !global_var
      width= !global_var

compiles to:

    .foo {
      width: 2px; }
      .foo .bar {
        width: 2px; }
      .foo .baz {
        width: 2px; }


### Interpolation

Interpolation has been added. This allows SassScript to be used to
create dynamic properties and selectors.  It also cleans up some uses
of dynamic values when dealing with compound properties. Using
interpolation, the result of a SassScript expression can be placed
anywhere:

    !x = 1
    !d = 3
    !property = "border"
    div.#{!property}
      #{!property}: #{!x + !d}px solid
      #{!property}-color: blue

is compiled to:

    div.border {
      border: 4px solid;
      border-color: blue; }

### Sass Functions

SassScript defines some useful functions that are called using the
normal CSS function syntax:

    p
      color = hsl(0, 100%, 50%)

is compiled to:

    #main {
      color: #ff0000; }

The following functions are provided: `hsl`, `percentage`, `round`,
`ceil`, `floor`, and `abs`.  You can define additional functions in
ruby.

See {Sass::Script::Functions} for more information.


### New Options

#### `:line_comments`

To aid in debugging, You may set the `:line_comments` option to
`true`. This will cause the sass engine to insert a comment before
each selector saying where that selector was defined in your sass
code.

#### `:template_location`

The {Sass::Plugin} `:template_location` option now accepts a hash of
sass paths to corresponding css paths. Please be aware that it is
possible to import sass files between these separate locations -- they
are not isolated from each other.

### Miscellaneous Features

#### `@debug` Directive

The `@debug` directive accepts a SassScript expression and emits the
value of that expression to the terminal (stderr).

Example:

    @debug 1px + 2px

During compilation the following will be printed:

    Line 1 DEBUG: 3px

#### Ruby 1.9 Support

Sass now fully supports Ruby 1.9.1. 

#### Sass Cache

By default, Sass caches compiled templates and
[partials](SASS_REFERENCE.md.html#partials).  This dramatically speeds
up re-compilation of large collections of Sass files, and works best
if the Sass templates are split up into separate files that are all
[`@import`](SASS_REFERENCE.md.html#import)ed into one large file.

Without a framework, Sass puts the cached templates in the
`.sass-cache` directory.  In Rails and Merb, they go in
`tmp/sass-cache`.  The directory can be customized with the
[`:cache_location`](#cache_location-option) option.  If you don't want
Sass to use caching at all, set the [`:cache`](#cache-option) option
to `false`.<|MERGE_RESOLUTION|>--- conflicted
+++ resolved
@@ -3,7 +3,6 @@
 * Table of contents
 {:toc}
 
-<<<<<<< HEAD
 ## 2.4.0 (Unreleased)
 
 ### Error Backtraces
@@ -51,11 +50,10 @@
 
 * Displaying the expected strings as strings rather than regular expressions
   whenever possible.
-=======
+
 ## [2.2.13](http://github.com/nex3/haml/commit/2.2.13)
 
 There were no changes made to Sass between versions 2.2.12 and 2.2.13.
->>>>>>> ea8c442b
 
 ## [2.2.12](http://github.com/nex3/haml/commit/2.2.12)
 
