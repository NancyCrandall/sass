--- conflicted
+++ resolved
@@ -5,12 +5,10 @@
 
 ## 3.0.25 (Unreleased)
 
-<<<<<<< HEAD
 * When displaying a Sass error in an imported stylesheet,
   use the imported stylesheet's contents rather than the top-level stylesheet.
-=======
+
 * Fix a bug that caused some lines with non-ASCII characters to be ignored in Ruby 1.8.
->>>>>>> 7ce7a972
 
 ## 3.0.24
 
