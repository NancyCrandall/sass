--- conflicted
+++ resolved
@@ -3,7 +3,6 @@
 * Table of contents
 {:toc}
 
-<<<<<<< HEAD
 ## 2.4.0 (Unreleased)
 
 ### Colors
@@ -214,7 +213,7 @@
   rather than `fuchsia 12`,
   and `tealbang(12)` now renders as `tealbang(12)`
   rather than `teal bang(12)`.
-=======
+
 ## 2.2.20 (Unreleased)
 
 * If the cache file for a given Sass file is corrupt
@@ -225,7 +224,6 @@
 
 * Calls to `defined?` shouldn't interfere with Rails' autoloading
   in very old versions (1.2.x).
->>>>>>> 60fec996
 
 ## 2.2.19
 
