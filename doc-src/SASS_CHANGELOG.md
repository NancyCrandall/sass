--- conflicted
+++ resolved
@@ -3,7 +3,6 @@
 * Table of contents
 {:toc}
 
-<<<<<<< HEAD
 ## 3.2.0 (Unreleased)
 
 * Add an {Sass::Script::Functions#invert `invert` function} that takes the inverse of colors.
@@ -218,8 +217,6 @@
   This flag hasn't been necessary since Rails 2.0.
   Existing Rails 2.0 installations will continue to work.
 
-## 3.0.25 (Unreleased)
-=======
 ## 3.0.26 (Unreleased)
 
 * Fix a performance bug in large SCSS stylesheets with many nested selectors.
@@ -228,7 +225,6 @@
 ## 3.0.25
 
 [Tagged on GitHub](http://github.com/nex3/haml/commit/3.0.25).
->>>>>>> b917064f
 
 * When displaying a Sass error in an imported stylesheet,
   use the imported stylesheet's contents rather than the top-level stylesheet.
