--- conflicted
+++ resolved
@@ -3,7 +3,6 @@
 * Table of contents
 {:toc}
 
-<<<<<<< HEAD
 ## 3.2.0 (Unreleased)
 
 * Add an {Sass::Script::Functions#invert `invert` function} that takes the inverse of colors.
@@ -19,12 +18,9 @@
   This flag hasn't been necessary since Rails 2.0.
   Existing Rails 2.0 installations will continue to work.
 
-## 3.0.23 (Unreleased)
-=======
 ## 3.0.23
 
 [Tagged on GitHub](http://github.com/nex3/haml/commit/3.0.23).
->>>>>>> 1b501c5a
 
 * Fix the error message for unloadable modules when running the executables under Ruby 1.9.2.
 
