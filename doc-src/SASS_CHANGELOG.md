--- conflicted
+++ resolved
@@ -3,7 +3,6 @@
 * Table of contents
 {:toc}
 
-<<<<<<< HEAD
 ## 3.2.0 (Unreleased)
 
 ### `@content`
@@ -133,7 +132,7 @@
 
 * `#{}` interpolation is now disallowed in all `@import` statements
   except for those using `url()`.
-=======
+
 ## 3.1.15 (Unreleased)
 
 * Support extending multiple comma-separated selectors (e.g. `@extend .foo, .bar`).
@@ -142,7 +141,6 @@
   This wasn't previously intended to work, but it did in the indented syntax only.
 * Avoid more stack overflows when there are import loops in files.
 * Update the bundled [FSSM](https://github.com/ttilley/fssm) to version 0.2.8.1.
->>>>>>> b5316b4d
 
 ## 3.1.14
 
