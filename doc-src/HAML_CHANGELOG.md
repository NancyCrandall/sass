--- conflicted
+++ resolved
@@ -3,7 +3,6 @@
 * Table of contents
 {:toc}
 
-<<<<<<< HEAD
 ## 2.4.0 (Unreleased)
 
 ### `haml_tag` and `haml_concat` Improvements
@@ -188,14 +187,13 @@
 
 * The `puts` helper has been removed.
   Use {Haml::Helpers#haml\_concat} instead.
-=======
+
 ## 2.2.19
 
 [Tagged on GitHub](http://github.com/nex3/haml/commit/2.2.19).
 
 * Fix a bug with the integration with Rails' XSS support.
   In particular, correctly override `safe_concat`.
->>>>>>> b12edb30
 
 ## 2.2.18
 
