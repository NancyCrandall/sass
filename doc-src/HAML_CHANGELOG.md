--- conflicted
+++ resolved
@@ -3,7 +3,6 @@
 * Table of contents
 {:toc}
 
-<<<<<<< HEAD
 ## 3.2.0 (Unreleased)
 
 ### Backwards Incompatibilities -- Must Read!
@@ -11,7 +10,7 @@
 * Get rid of the `--rails` flag for the `haml` executable.
   This flag hasn't been necessary since Rails 2.0.
   Existing Rails 2.0 installations will continue to work.
-=======
+
 ## 3.0.24
 
 [Tagged on GitHub](http://github.com/nex3/haml/commit/3.0.24).
@@ -21,7 +20,6 @@
 
 * IronRuby compatibility. This is sort of a hack: IronRuby reports its version as 1.9,
   but it doesn't support the encoding APIs, so we treat it as 1.8 instead.
->>>>>>> abdcf1cb
 
 ## 3.0.23
 
