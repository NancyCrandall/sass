--- conflicted
+++ resolved
@@ -3,7 +3,6 @@
 * Table of contents
 {:toc}
 
-<<<<<<< HEAD
 ## 2.4.0
 
 ### Object Reference Customization
@@ -18,10 +17,7 @@
 The Haml executable now has a `--double-quote-attributes` option (short form: `-q`)
 that causes attributes to use a double-quote mark rather than single-quote.
 
-## 2.2.4
-=======
 ## [2.2.4](http://github.com/nex3/haml/commit/2.2.4)
->>>>>>> 09cda35a
 
 * Allow `end` to be used for silent script when it's followed by code.
   For example:
